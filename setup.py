--- conflicted
+++ resolved
@@ -2,11 +2,7 @@
 use_setuptools()
 from setuptools import setup, find_packages
 
-<<<<<<< HEAD
 version = '0.2'
-=======
-version = '0.1.1'
->>>>>>> 24aba595
 
 setup(name='ztools',
       version=version,
